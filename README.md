﻿# Simple C Program Tester

Simple testing utility for C programs. 

# Table of contents

1) [Testing procedure overview](#testing-procedure-overview)
2) [General usage](#usage)
3) [Windows](#windows)
4) [Linux](#linux)
6) [Something is not working](#something-is-not-working)
5) [FAQ](#faq)

# Testing procedure overview

1. Compile given source code file with GCC compiler and print out compiler output in case of errors or warnings. 
2. If the compilation is successful, print out `OK` message. The executable is located in the `build` directory.
3. For each test scenario located in the `tests` directory:
    1. Create working directory in the `runs` directory with the template `runs\<test_run>\<test_name>\` where `<test_run>` is name of the source code file. 
    1. Copy test files to the working directory, except `expected.txt`. 
    1. Execute the program in the test working directory with input read from a `input.txt` file and its output redirected to `output.txt` file.
    2. Compare program output in `output.txt` with the expected output in `expected.txt` in the test directory.
    3. If outputs match, print out `PASSED` message.
    4. If outputs do not match, print out `CHECK` message (manual check required) and actual output and expected output together with comparison table.
    5. If program had no output but it was expected, print out `FAILED` message.
4. Each test scenario must be completed within the 1000 millisecond timeout (default, can be changed).

<<<<<<< HEAD
# Usage
=======

# Requirements

* Windows PowerShell 5.1 - recommended, lower versions have not been tested
* GNU GCC compiler
* Environment variable `PATH` set to the GCC `bin` directory

# How to use it
>>>>>>> ccb7b9c9

Clone the repository, or download it as a [ZIP file](https://github.com/martinkonopka/simple-c-program-tester/archive/master.zip).

Put your test scenarios into the `tests` directory, each in separate directory with name of the scenario. Each scenario must include these files:
* `input.txt` which will be redirected to standard input, and
* `expected.txt` which contains expected output of the program.

Template:

```
.\tests\<test_name>\<test_files>
```

For example:

```
tests\
├── basic_test\
│   ├── input.txt
│   └── expected.txt
└── hard_test\
    ├── input.txt
    └── expected.txt
```

<<<<<<< HEAD
# Windows

## Requirements

* Windows PowerShell 5.1 - recommended, lower versions may work (not tested)
* GCC (compiler)
* (optional) Environment variable PATH set to GCC `bin` directory; otherwise, use the `-GccPath` parameter with path to the `gcc.exe`

## How to run tests

Open Windows PowerShell console and run the script with `-SourcePath` parameter set to the source code file to test. The script will run all test scenarios in the `tests` directory.
=======
Open Windows PowerShell console and run the script with `-SourcePath` parameter set to the source code file to test. The script will build the source file with GCC compiler and run all test scenarios in the `tests` directory.
>>>>>>> ccb7b9c9
You can put source code file into the `src` directory. 

```
& .\Test.ps1 -SourcePath .\src\source.c
```

To run a specific test, use the `-TestsFilter` parameter with name of the test to run. 

```
& .\Test.ps1 -SourcePath .\src\source.c -TestsFilter "basic_test"
```
# Linux

## Requirements

* GCC

## How to run tests

``` bash
# To run all test
./Test.sh ./src/source.c

# Display help
./Test.sh --help

# Run tests with filter
./Test.sh ./src/source.c -f "your filter"
```

# Something is not working

Please if you find an error or bug, create issue, so it can be fixed.
Instructions:
1) Go [here](https://github.com/martinkonopka/simple-c-program-tester/issues)
2) Click `New issue` in top right corner
3) Fill out title and description
4) Do not assign any tags!

# FAQ

## The script fails because it is not digitally signed.

Change the execution policy for current user to either `RemoteSigned` or `Unrestricted`.

Check the current execution policy settings with:
```
Get-ExecutionPolicy -List
```

Run the PowerShell as an Administrator and change the execution policy for `CurrentUser` to `Unrestricted` (prompts before running scripts) or `RemoteSigned` (requires remote scripts to be signed).
 
```
Set-ExecutionPolicy -Scope CurrentUser -ExecutionPolicy RemoteSigned
```

Run `Test.ps1` again, it should work.
If you are done with testing, revert the execution policy to the original setting with `Set-ExecutionPolicy`.

More info:
* [About Execution Policies](https://docs.microsoft.com/en-us/powershell/module/microsoft.powershell.core/about/about_execution_policies?view=powershell-5.1)
* [Set-ExecutionPolicy](https://docs.microsoft.com/en-us/powershell/module/microsoft.powershell.security/set-executionpolicy?view=powershell-5.1)

<<<<<<< HEAD
## Can it run on Mac?
=======
## Compilation fails because GCC is not set in the PATH.

You have set path to the GCC `bin` directory as an entry to the `PATH` evnironment variable. Doing this allows you to call `gcc.exe` (and other executables from the GCC directory) in any directory without using the absolute path.
1. Download MinGW distribution of the GCC compiler. By default, it is installed in `C:\MinGW\` directory.
2. Open `Advanced System Settings` using the Windows search.   
3. Go to the `Advanced` tab.
4. Press the `Evironment Variables...` button.
5. Select the `PATH` variable in the list of the user variables and press `Edit...` or create a new one.
6. Add new entry with path to the GCC bin directory to the list of entries for PATH, for example `C:\MinGW\bin\`.
7. Save all changes, close all the windows open in these steps.
8. Test the new setting by opening a new command line window and running `gcc.exe`. You should see the output of the GCC compiler. 
9. Reopen PowerShell console to update environment variables. 


## Can it run on Linux or Mac?
>>>>>>> ccb7b9c9

It can! Mac is POSIX OS, so try following [Linux](#linux) instructions. If that is not working, please report it. Instructions [here](#something-is-not-working).
Last resort solution is trying PowerShell (it is not tested though). Although it is native to Microsoft Windows, it is available for MacOS too, see [PowerShell repository](https://github.com/PowerShell/PowerShell) for instructions. You can also run the tests manually :-)
<|MERGE_RESOLUTION|>--- conflicted
+++ resolved
@@ -5,7 +5,7 @@
 # Table of contents
 
 1) [Testing procedure overview](#testing-procedure-overview)
-2) [General usage](#usage)
+2) [General usage](#general-usage)
 3) [Windows](#windows)
 4) [Linux](#linux)
 6) [Something is not working](#something-is-not-working)
@@ -25,18 +25,8 @@
     5. If program had no output but it was expected, print out `FAILED` message.
 4. Each test scenario must be completed within the 1000 millisecond timeout (default, can be changed).
 
-<<<<<<< HEAD
-# Usage
-=======
 
-# Requirements
-
-* Windows PowerShell 5.1 - recommended, lower versions have not been tested
-* GNU GCC compiler
-* Environment variable `PATH` set to the GCC `bin` directory
-
-# How to use it
->>>>>>> ccb7b9c9
+# General usage
 
 Clone the repository, or download it as a [ZIP file](https://github.com/martinkonopka/simple-c-program-tester/archive/master.zip).
 
@@ -62,21 +52,17 @@
     └── expected.txt
 ```
 
-<<<<<<< HEAD
 # Windows
 
 ## Requirements
 
-* Windows PowerShell 5.1 - recommended, lower versions may work (not tested)
+* Windows PowerShell 5.1 - recommended, lower versions have not been tested
 * GCC (compiler)
-* (optional) Environment variable PATH set to GCC `bin` directory; otherwise, use the `-GccPath` parameter with path to the `gcc.exe`
+* Environment variable `PATH` set to the GCC `bin` directory
 
 ## How to run tests
 
-Open Windows PowerShell console and run the script with `-SourcePath` parameter set to the source code file to test. The script will run all test scenarios in the `tests` directory.
-=======
 Open Windows PowerShell console and run the script with `-SourcePath` parameter set to the source code file to test. The script will build the source file with GCC compiler and run all test scenarios in the `tests` directory.
->>>>>>> ccb7b9c9
 You can put source code file into the `src` directory. 
 
 ```
@@ -97,7 +83,7 @@
 ## How to run tests
 
 ``` bash
-# To run all test
+# To run all tests
 ./Test.sh ./src/source.c
 
 # Display help
@@ -118,7 +104,7 @@
 
 # FAQ
 
-## The script fails because it is not digitally signed.
+## [Windows] The script fails because it is not digitally signed.
 
 Change the execution policy for current user to either `RemoteSigned` or `Unrestricted`.
 
@@ -140,10 +126,7 @@
 * [About Execution Policies](https://docs.microsoft.com/en-us/powershell/module/microsoft.powershell.core/about/about_execution_policies?view=powershell-5.1)
 * [Set-ExecutionPolicy](https://docs.microsoft.com/en-us/powershell/module/microsoft.powershell.security/set-executionpolicy?view=powershell-5.1)
 
-<<<<<<< HEAD
-## Can it run on Mac?
-=======
-## Compilation fails because GCC is not set in the PATH.
+## [Windows] Compilation fails because GCC is not set in the PATH.
 
 You have set path to the GCC `bin` directory as an entry to the `PATH` evnironment variable. Doing this allows you to call `gcc.exe` (and other executables from the GCC directory) in any directory without using the absolute path.
 1. Download MinGW distribution of the GCC compiler. By default, it is installed in `C:\MinGW\` directory.
@@ -157,8 +140,7 @@
 9. Reopen PowerShell console to update environment variables. 
 
 
-## Can it run on Linux or Mac?
->>>>>>> ccb7b9c9
+## Can it run on Mac?
 
-It can! Mac is POSIX OS, so try following [Linux](#linux) instructions. If that is not working, please report it. Instructions [here](#something-is-not-working).
+It can! Mac is POSIX-compliant (Unix-like), so try following [Linux](#linux) instructions. If that is not working, please report it. Instructions [here](#something-is-not-working).
 Last resort solution is trying PowerShell (it is not tested though). Although it is native to Microsoft Windows, it is available for MacOS too, see [PowerShell repository](https://github.com/PowerShell/PowerShell) for instructions. You can also run the tests manually :-)
